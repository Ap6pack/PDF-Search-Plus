--- conflicted
+++ resolved
@@ -1,209 +1,23 @@
 #!/usr/bin/env python3
-"""
-Entry point script for the PDF Search Plus application.
+# Copyright (c) 2025 Veritas Aequitas Holdings LLC. All rights reserved.
+# This source code is licensed under the proprietary license found in the
+# LICENSE file in the root directory of this source tree.
+#
+# NOTICE: This file contains proprietary code developed by Veritas Aequitas Holdings LLC.
+# Unauthorized use, reproduction, or distribution is strictly prohibited.
+# For inquiries, contact: contact@veritasandaequitas.com
 
-This script provides a command-line interface to the PDF Search Plus application,
-allowing users to extract text from PDF files and search through them.
-"""
-
-import argparse
 import sys
 import os
 import logging
-import sqlite3
-from pathlib import Path
 from pdf_search_plus.main import main
-from pdf_search_plus.utils.db import PDFDatabase, PDFMetadata
-from pdf_search_plus.core import PDFProcessor
-from pdf_search_plus.core.ocr import TesseractOCRProcessor
-
-# Configure logging to console
-console_handler = logging.StreamHandler()
-console_handler.setLevel(logging.INFO)
-formatter = logging.Formatter('%(asctime)s - %(name)s - %(levelname)s - %(message)s')
-console_handler.setFormatter(formatter)
-
-# Get the root logger and add the console handler
-root_logger = logging.getLogger()
-root_logger.addHandler(console_handler)
-
-
-def setup_database():
-    """Set up the database if it doesn't exist or is invalid."""
-    db = PDFDatabase()
-    db_exists = os.path.exists('pdf_data.db')
-    
-    # Check if database exists and has the required tables
-    if db_exists:
-        try:
-            # Test if the database has the required tables
-            with db.get_connection() as conn:
-                cursor = conn.cursor()
-                cursor.execute("SELECT name FROM sqlite_master WHERE type='table' AND name='pdf_files'")
-                if cursor.fetchone() is None:
-                    # Database exists but doesn't have the required tables
-                    logging.warning("Database exists but is missing required tables. Recreating database.")
-                    os.remove('pdf_data.db')
-                    db.create_database()
-                    logging.info("Database recreated successfully")
-                else:
-                    logging.info("Using existing database")
-        except sqlite3.Error as e:
-            # Database exists but is corrupted or has other issues
-            logging.error(f"Database error: {e}. Recreating database.")
-            os.remove('pdf_data.db')
-            db.create_database()
-            logging.info("Database recreated successfully")
-    else:
-        # Database doesn't exist, create it
-        db.create_database()
-        logging.info("Database created successfully")
-    
-    return db
-
-
-def process_file(file_path, db):
-    """Process a single PDF file."""
-    if not os.path.exists(file_path):
-        logging.error(f"File not found: {file_path}")
-        return False
-    
-    if not file_path.lower().endswith('.pdf'):
-        logging.error(f"Not a PDF file: {file_path}")
-        return False
-    
-    try:
-        ocr_processor = TesseractOCRProcessor()
-        pdf_processor = PDFProcessor(ocr_processor, db)
-        
-        file_name = Path(file_path).stem
-        metadata = PDFMetadata(file_name=file_name, file_path=file_path)
-        
-        pdf_processor.process_pdf(metadata)
-        logging.info(f"Successfully processed PDF: {file_path}")
-        return True
-    except Exception as e:
-        logging.error(f"Error processing PDF {file_path}: {e}")
-        return False
-
-
-def process_folder(folder_path, db, max_workers=5):
-    """Process all PDF files in a folder."""
-    if not os.path.isdir(folder_path):
-        logging.error(f"Folder not found: {folder_path}")
-        return False
-    
-    try:
-        ocr_processor = TesseractOCRProcessor()
-        pdf_processor = PDFProcessor(ocr_processor, db)
-        
-        pdf_processor.process_folder(folder_path, max_workers=max_workers)
-        logging.info(f"Successfully processed folder: {folder_path}")
-        return True
-    except Exception as e:
-        logging.error(f"Error processing folder {folder_path}: {e}")
-        return False
-
-
-def search_database(search_term, db):
-    """Search the database for the given term."""
-    try:
-        # Debug: Print the SQL query
-        print("Debugging search query:")
-        
-        # Get the SQL query from the search_text method
-        # This is a hack to get the query without executing it
-        original_execute_query = db.execute_query
-        
-        def debug_execute_query(query, params=(), *args, **kwargs):
-            print(f"SQL Query: {query}")
-            print(f"Params: {params}")
-            return original_execute_query(query, params, *args, **kwargs)
-        
-        # Replace the execute_query method temporarily
-        db.execute_query = debug_execute_query
-        
-        # Execute the search
-        results = db.search_text(search_term, use_fts=True, limit=100, offset=0)
-        
-        # Restore the original execute_query method
-        db.execute_query = original_execute_query
-        
-        if not results:
-            print(f"No results found for '{search_term}'")
-            return
-        
-        print(f"Found {len(results)} results for '{search_term}':")
-        for i, result in enumerate(results, 1):
-            pdf_id, file_name, page_number, text, source = result
-            # Truncate text if too long
-            if len(text) > 100:
-                text = text[:100] + "..."
-            print(f"{i}. {file_name} (Page {page_number}) - {source}")
-            print(f"   {text}")
-            print()
-    except Exception as e:
-        logging.error(f"Error searching database: {e}")
-
-
-def parse_args():
-    """Parse command line arguments."""
-    parser = argparse.ArgumentParser(
-        description="PDF Search Plus - PDF text extraction and search with OCR",
-        epilog="Example: python run_pdf_search.py --verbose"
-    )
-    parser.add_argument(
-        "--verbose", "-v",
-        action="store_true",
-        help="Enable verbose logging"
-    )
-    parser.add_argument(
-        "--process-file",
-        metavar="FILE",
-        help="Process a single PDF file without launching the GUI"
-    )
-    parser.add_argument(
-        "--process-folder",
-        metavar="FOLDER",
-        help="Process all PDF files in a folder without launching the GUI"
-    )
-    parser.add_argument(
-        "--search",
-        metavar="TERM",
-        help="Search for a term in the database without launching the GUI"
-    )
-    parser.add_argument(
-        "--max-workers",
-        type=int,
-        default=5,
-        help="Maximum number of worker threads for batch processing (default: 5)"
-    )
-    return parser.parse_args()
-
 
 if __name__ == "__main__":
-    args = parse_args()
+    # Set up logging
+    logging.basicConfig(
+        level=logging.INFO,
+        format='%(asctime)s - %(name)s - %(levelname)s - %(message)s'
+    )
     
-    # Set log level based on verbose flag
-    if args.verbose:
-        root_logger.setLevel(logging.DEBUG)
-        logging.info("Verbose logging enabled")
-    
-<<<<<<< HEAD
-    # Set up the database
-    db = setup_database()
-    
-    # Handle command-line operations
-    if args.process_file:
-        process_file(args.process_file, db)
-    elif args.process_folder:
-        process_folder(args.process_folder, db, args.max_workers)
-    elif args.search:
-        search_database(args.search, db)
-    else:
-        # Run the GUI application
-        main()
-=======
-    # Run the application
-    main()
->>>>>>> 87ea6f54
+    # Run the main function
+    sys.exit(main())